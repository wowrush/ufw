--- conflicted
+++ resolved
@@ -724,35 +724,16 @@
             return
         path = os.path.join(folder, filename)
         if os.path.exists(path):
-<<<<<<< HEAD
+codex/allow-data-overlay-on-new-chart-1i37t9
             pixmap = QPixmap(path)
             pixmap = pixmap.scaled(
-=======
-            new_pixmap = QPixmap(path)
-            new_pixmap = new_pixmap.scaled(
->>>>>>> 8450c40a
                 self.image_label.width(),
                 self.image_label.height(),
                 Qt.KeepAspectRatio,
                 Qt.SmoothTransformation,
             )
-<<<<<<< HEAD
+ codex/allow-data-overlay-on-new-chart-1i37t9
             self.image_label.setPixmap(pixmap)
-=======
-
-            base_pixmap = self.image_label.pixmap()
-            if base_pixmap is None or base_pixmap.isNull():
-                base_pixmap = QPixmap(self.image_label.size())
-                base_pixmap.fill(Qt.transparent)
-
-            painter = QPainter(base_pixmap)
-            x = (base_pixmap.width() - new_pixmap.width()) // 2
-            y = (base_pixmap.height() - new_pixmap.height()) // 2
-            painter.drawPixmap(x, y, new_pixmap)
-            painter.end()
-
-            self.image_label.setPixmap(base_pixmap)
->>>>>>> 8450c40a
             self.image_label.setText("")  # 清除預設文字
         else:
             self.image_label.setPixmap(QPixmap())
